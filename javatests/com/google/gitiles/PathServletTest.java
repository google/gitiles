// Copyright (C) 2014 Google Inc. All Rights Reserved.
//
// Licensed under the Apache License, Version 2.0 (the "License");
// you may not use this file except in compliance with the License.
// You may obtain a copy of the License at
//
//     http://www.apache.org/licenses/LICENSE-2.0
//
// Unless required by applicable law or agreed to in writing, software
// distributed under the License is distributed on an "AS IS" BASIS,
// WITHOUT WARRANTIES OR CONDITIONS OF ANY KIND, either express or implied.
// See the License for the specific language governing permissions and
// limitations under the License.

package com.google.gitiles;

import static com.google.common.truth.Truth.assertThat;
import static java.nio.charset.StandardCharsets.UTF_8;
import static javax.servlet.http.HttpServletResponse.SC_OK;

import com.google.common.io.BaseEncoding;
import com.google.common.net.HttpHeaders;
import com.google.gitiles.FileJsonData.File;
import com.google.gitiles.TreeJsonData.Tree;
import com.google.template.soy.data.SoyListData;
import com.google.template.soy.data.restricted.StringData;
import java.util.List;
import java.util.Map;
import org.eclipse.jgit.dircache.DirCacheEditor.PathEdit;
import org.eclipse.jgit.dircache.DirCacheEntry;
import org.eclipse.jgit.lib.FileMode;
import org.eclipse.jgit.lib.ObjectId;
import org.eclipse.jgit.revwalk.RevBlob;
import org.eclipse.jgit.revwalk.RevCommit;
import org.eclipse.jgit.revwalk.RevTree;
import org.junit.Test;
import org.junit.runner.RunWith;
import org.junit.runners.JUnit4;

/** Tests for {@PathServlet}. */
@SuppressWarnings("unchecked")
@RunWith(JUnit4.class)
public class PathServletTest extends ServletTest {
  @Test
  public void rootTreeHtml() throws Exception {
    repo.branch("master").commit().add("foo", "contents").create();

    Map<String, ?> data = buildData("/repo/+/master/");
    assertThat(data).containsEntry("type", "TREE");
    List<Map<String, ?>> entries = getTreeEntries(data);
    assertThat(entries).hasSize(1);
    assertThat(entries.get(0).get("name")).isEqualTo("foo");
  }

  @Test
  public void subTreeHtml() throws Exception {
    repo.branch("master")
        .commit()
        .add("foo/bar", "bar contents")
        .add("baz", "baz contents")
        .create();

    Map<String, ?> data = buildData("/repo/+/master/");
    assertThat(data).containsEntry("type", "TREE");
    List<Map<String, ?>> entries = getTreeEntries(data);
    assertThat(entries).hasSize(2);
    assertThat(entries.get(0).get("name")).isEqualTo("baz");
    assertThat(entries.get(1).get("name")).isEqualTo("foo/");

    data = buildData("/repo/+/master/foo");
    assertThat(data).containsEntry("type", "TREE");
    entries = getTreeEntries(data);
    assertThat(entries).hasSize(1);
    assertThat(entries.get(0).get("name")).isEqualTo("bar");

    data = buildData("/repo/+/master/foo/");
    assertThat(data).containsEntry("type", "TREE");
    entries = getTreeEntries(data);
    assertThat(entries).hasSize(1);
    assertThat(entries.get(0).get("name")).isEqualTo("bar");
  }

  @Test
  public void fileHtml() throws Exception {
    repo.branch("master").commit().add("foo", "foo\ncontents\n").create();

    Map<String, ?> data = buildData("/repo/+/master/foo");
    assertThat(data).containsEntry("type", "REGULAR_FILE");

    SoyListData lines = (SoyListData) getBlobData(data).get("lines");
    assertThat(lines.length()).isEqualTo(2);

    SoyListData spans = lines.getListData(0);
    assertThat(spans.length()).isEqualTo(1);
    assertThat(spans.getMapData(0).get("classes")).isEqualTo(StringData.forValue("pln"));
    assertThat(spans.getMapData(0).get("text")).isEqualTo(StringData.forValue("foo"));

    spans = lines.getListData(1);
    assertThat(spans.length()).isEqualTo(1);
    assertThat(spans.getMapData(0).get("classes")).isEqualTo(StringData.forValue("pln"));
    assertThat(spans.getMapData(0).get("text")).isEqualTo(StringData.forValue("contents"));
  }

  @Test
<<<<<<< HEAD
  public void fileWithMaxLines() throws Exception {
    int MAX_LINE_COUNT = 50000;
    StringBuilder contentBuilder = new StringBuilder();
    for (int i = 1; i < MAX_LINE_COUNT; i++) {
      contentBuilder.append("\n");
    }
    repo.branch("master").commit().add("bar", contentBuilder.toString()).create();

    Map<String, ?> data = buildData("/repo/+/master/bar");
    SoyListData lines = (SoyListData) getBlobData(data).get("lines");
    assertThat(lines.length()).isEqualTo(MAX_LINE_COUNT - 1);
  }

  @Test
  public void fileLargerThanSupportedLines() throws Exception {
    int MAX_LINE_COUNT = 50000;
    StringBuilder contentBuilder = new StringBuilder();
    for (int i = 1; i <= MAX_LINE_COUNT; i++) {
      contentBuilder.append("\n");
    }
    repo.branch("master").commit().add("largebar", contentBuilder.toString()).create();

    Map<String, ?> data = buildData("/repo/+/master/largebar");
    SoyListData lines = (SoyListData) getBlobData(data).get("lines");
    assertThat(lines).isNull();
=======
  public void largeFileHtml() throws Exception {
    int largeContentSize = BlobSoyData.MAX_FILE_SIZE + 1;
    repo.branch("master").commit().add("foo", generateContent(largeContentSize)).create();

    Map<String, ?> data = (Map<String, ?>) buildData("/repo/+/master/foo").get("data");
    assertThat(data).containsEntry("lines", null);
    assertThat(data).containsEntry("size", "" + largeContentSize);
  }

  private static String generateContent(int contentSize) {
    char[] str = new char[contentSize];
    for (int i = 0; i < contentSize; i++) {
      str[i] = (char) ('0' + (i % 78));
    }
    return new String(str);
>>>>>>> c16518b1
  }

  @Test
  public void symlinkHtml() throws Exception {
    final RevBlob link = repo.blob("foo");
    repo.branch("master")
        .commit()
        .add("foo", "contents")
        .edit(
            new PathEdit("bar") {
              @Override
              public void apply(DirCacheEntry ent) {
                ent.setFileMode(FileMode.SYMLINK);
                ent.setObjectId(link);
              }
            })
        .create();

    Map<String, ?> data = buildData("/repo/+/master/bar");
    assertThat(data).containsEntry("type", "SYMLINK");
    assertThat(getBlobData(data)).containsEntry("target", "foo");
  }

  @Test
  public void gitlinkHtml() throws Exception {
    String gitmodules =
        "[submodule \"gitiles\"]\n"
            + "  path = gitiles\n"
            + "  url = https://gerrit.googlesource.com/gitiles\n";
    final String gitilesSha = "2b2f34bba3c2be7e2506ce6b1f040949da350cf9";
    repo.branch("master")
        .commit()
        .add(".gitmodules", gitmodules)
        .edit(
            new PathEdit("gitiles") {
              @Override
              public void apply(DirCacheEntry ent) {
                ent.setFileMode(FileMode.GITLINK);
                ent.setObjectId(ObjectId.fromString(gitilesSha));
              }
            })
        .create();

    Map<String, ?> data = buildData("/repo/+/master/gitiles");
    assertThat(data).containsEntry("type", "GITLINK");

    Map<String, ?> linkData = getBlobData(data);
    assertThat(linkData).containsEntry("sha", gitilesSha);
    assertThat(linkData).containsEntry("remoteUrl", "https://gerrit.googlesource.com/gitiles");
    assertThat(linkData).containsEntry("httpUrl", "https://gerrit.googlesource.com/gitiles");
  }

  @Test
  public void blobText() throws Exception {
    repo.branch("master").commit().add("foo", "contents").create();
    String text = buildBlob("/repo/+/master/foo", "100644");
    assertThat(text).isEqualTo("contents");
  }

  @Test
  public void fileJson() throws Exception {
    RevBlob blob = repo.blob("contents");
    repo.branch("master").commit().add("path/to/file", blob).create();

    File file = buildJson(File.class, "/repo/+/master/path/to/file");

    assertThat(file.id).isEqualTo(blob.name());
    assertThat(file.repo).isEqualTo("repo");
    assertThat(file.revision).isEqualTo("master");
    assertThat(file.path).isEqualTo("path/to/file");
  }

  @Test
  public void symlinkText() throws Exception {
    final RevBlob link = repo.blob("foo");
    repo.branch("master")
        .commit()
        .edit(
            new PathEdit("baz") {
              @Override
              public void apply(DirCacheEntry ent) {
                ent.setFileMode(FileMode.SYMLINK);
                ent.setObjectId(link);
              }
            })
        .create();
    String text = buildBlob("/repo/+/master/baz", "120000");
    assertThat(text).isEqualTo("foo");
  }

  @Test
  public void treeText() throws Exception {
    RevBlob blob = repo.blob("contents");
    RevTree tree = repo.tree(repo.file("foo/bar", blob));
    repo.branch("master").commit().setTopLevelTree(tree).create();

    String expected = "040000 tree " + repo.get(tree, "foo").name() + "\tfoo\n";
    assertThat(buildBlob("/repo/+/master/", "040000")).isEqualTo(expected);

    expected = "100644 blob " + blob.name() + "\tbar\n";
    assertThat(buildBlob("/repo/+/master/foo", "040000")).isEqualTo(expected);
    assertThat(buildBlob("/repo/+/master/foo/", "040000")).isEqualTo(expected);
  }

  @Test
  public void treeTextEscaped() throws Exception {
    RevBlob blob = repo.blob("contents");
    repo.branch("master").commit().add("foo\nbar\rbaz", blob).create();

    assertThat(buildBlob("/repo/+/master/", "040000"))
        .isEqualTo("100644 blob " + blob.name() + "\t\"foo\\nbar\\rbaz\"\n");
  }

  @Test
  public void nonBlobText() throws Exception {
    String gitmodules =
        "[submodule \"gitiles\"]\n"
            + "  path = gitiles\n"
            + "  url = https://gerrit.googlesource.com/gitiles\n";
    final String gitilesSha = "2b2f34bba3c2be7e2506ce6b1f040949da350cf9";
    repo.branch("master")
        .commit()
        .add("foo/bar", "contents")
        .add(".gitmodules", gitmodules)
        .edit(
            new PathEdit("gitiles") {
              @Override
              public void apply(DirCacheEntry ent) {
                ent.setFileMode(FileMode.GITLINK);
                ent.setObjectId(ObjectId.fromString(gitilesSha));
              }
            })
        .create();

    assertNotFound("/repo/+/master/nonexistent", "format=text");
    assertNotFound("/repo/+/master/gitiles", "format=text");
  }

  @Test
  public void treeJsonSizes() throws Exception {
    RevCommit c = repo.parseBody(repo.branch("master").commit().add("baz", "01234567").create());

    Tree tree = buildJson(Tree.class, "/repo/+/master/", "long=1");

    assertThat(tree.id).isEqualTo(c.getTree().name());
    assertThat(tree.entries).hasSize(1);
    assertThat(tree.entries.get(0).mode).isEqualTo(0100644);
    assertThat(tree.entries.get(0).type).isEqualTo("blob");
    assertThat(tree.entries.get(0).name).isEqualTo("baz");
    assertThat(tree.entries.get(0).size).isEqualTo(8);
  }

  @Test
  public void treeJsonLinkTarget() throws Exception {
    final ObjectId targetID = repo.blob("target");
    RevCommit c =
        repo.parseBody(
            repo.branch("master")
                .commit()
                .edit(
                    new PathEdit("link") {
                      @Override
                      public void apply(DirCacheEntry ent) {
                        ent.setFileMode(FileMode.SYMLINK);
                        ent.setObjectId(targetID);
                      }
                    })
                .create());

    Tree tree = buildJson(Tree.class, "/repo/+/master/", "long=1");

    assertThat(tree.id).isEqualTo(c.getTree().name());
    assertThat(tree.entries).hasSize(1);

    TreeJsonData.Entry e = tree.entries.get(0);
    assertThat(e.mode).isEqualTo(0120000);
    assertThat(e.type).isEqualTo("blob");
    assertThat(e.name).isEqualTo("link");
    assertThat(e.id).isEqualTo(targetID.name());
    assertThat(e.target).isEqualTo("target");
  }

  @Test
  public void treeJsonRecursive() throws Exception {
    RevCommit c =
        repo.parseBody(
            repo.branch("master")
                .commit()
                .add("foo/baz/bar/a", "bar contents")
                .add("foo/baz/bar/b", "bar contents")
                .add("baz", "baz contents")
                .create());
    Tree tree = buildJson(Tree.class, "/repo/+/master/", "recursive=1");

    assertThat(tree.id).isEqualTo(c.getTree().name());
    assertThat(tree.entries).hasSize(3);

    assertThat(tree.entries.get(0).name).isEqualTo("baz");
    assertThat(tree.entries.get(1).name).isEqualTo("foo/baz/bar/a");
    assertThat(tree.entries.get(2).name).isEqualTo("foo/baz/bar/b");

    tree = buildJson(Tree.class, "/repo/+/master/foo/baz", "recursive=1");

    assertThat(tree.entries).hasSize(2);

    assertThat(tree.entries.get(0).name).isEqualTo("bar/a");
    assertThat(tree.entries.get(1).name).isEqualTo("bar/b");
  }

  @Test
  public void treeJson() throws Exception {
    RevCommit c =
        repo.parseBody(
            repo.branch("master")
                .commit()
                .add("foo/bar", "bar contents")
                .add("baz", "baz contents")
                .create());

    Tree tree = buildJson(Tree.class, "/repo/+/master/");
    assertThat(tree.id).isEqualTo(c.getTree().name());
    assertThat(tree.entries).hasSize(2);
    assertThat(tree.entries.get(0).mode).isEqualTo(0100644);
    assertThat(tree.entries.get(0).type).isEqualTo("blob");
    assertThat(tree.entries.get(0).id).isEqualTo(repo.get(c.getTree(), "baz").name());
    assertThat(tree.entries.get(0).name).isEqualTo("baz");
    assertThat(tree.entries.get(1).mode).isEqualTo(040000);
    assertThat(tree.entries.get(1).type).isEqualTo("tree");
    assertThat(tree.entries.get(1).id).isEqualTo(repo.get(c.getTree(), "foo").name());
    assertThat(tree.entries.get(1).name).isEqualTo("foo");

    tree = buildJson(Tree.class, "/repo/+/master/foo");
    assertThat(tree.id).isEqualTo(repo.get(c.getTree(), "foo").name());
    assertThat(tree.entries).hasSize(1);
    assertThat(tree.entries.get(0).mode).isEqualTo(0100644);
    assertThat(tree.entries.get(0).type).isEqualTo("blob");
    assertThat(tree.entries.get(0).id).isEqualTo(repo.get(c.getTree(), "foo/bar").name());
    assertThat(tree.entries.get(0).name).isEqualTo("bar");

    tree = buildJson(Tree.class, "/repo/+/master/foo/");
    assertThat(tree.id).isEqualTo(repo.get(c.getTree(), "foo").name());
    assertThat(tree.entries).hasSize(1);
    assertThat(tree.entries.get(0).mode).isEqualTo(0100644);
    assertThat(tree.entries.get(0).type).isEqualTo("blob");
    assertThat(tree.entries.get(0).id).isEqualTo(repo.get(c.getTree(), "foo/bar").name());
    assertThat(tree.entries.get(0).name).isEqualTo("bar");
  }

  @Test
  public void allowOrigin() throws Exception {
    repo.branch("master").commit().add("foo", "contents").create();
    FakeHttpServletResponse res = buildText("/repo/+/master/foo");
    assertThat(res.getHeader(HttpHeaders.ACCESS_CONTROL_ALLOW_ORIGIN))
        .isEqualTo("http://localhost");
  }

  @Test
  public void rejectOrigin() throws Exception {
    repo.branch("master").commit().add("foo", "contents").create();
    FakeHttpServletResponse res =
        buildResponse("/repo/+/master/foo", "format=text", SC_OK, "http://notlocalhost");
    assertThat(res.getHeader(HttpHeaders.CONTENT_TYPE)).isEqualTo("text/plain");
    assertThat(res.getHeader(HttpHeaders.ACCESS_CONTROL_ALLOW_ORIGIN)).isEqualTo(null);
  }

  private Map<String, ?> getBlobData(Map<String, ?> data) {
    return ((Map<String, Map<String, ?>>) data).get("data");
  }

  private List<Map<String, ?>> getTreeEntries(Map<String, ?> data) {
    return ((Map<String, List<Map<String, ?>>>) data.get("data")).get("entries");
  }

  private String buildBlob(String path, String expectedMode) throws Exception {
    FakeHttpServletResponse res = buildText(path);
    assertThat(res.getHeader(PathServlet.MODE_HEADER)).isEqualTo(expectedMode);
    String base64 = res.getActualBodyString();
    return new String(BaseEncoding.base64().decode(base64), UTF_8);
  }
}<|MERGE_RESOLUTION|>--- conflicted
+++ resolved
@@ -102,7 +102,6 @@
   }
 
   @Test
-<<<<<<< HEAD
   public void fileWithMaxLines() throws Exception {
     int MAX_LINE_COUNT = 50000;
     StringBuilder contentBuilder = new StringBuilder();
@@ -128,7 +127,9 @@
     Map<String, ?> data = buildData("/repo/+/master/largebar");
     SoyListData lines = (SoyListData) getBlobData(data).get("lines");
     assertThat(lines).isNull();
-=======
+  }
+
+  @Test
   public void largeFileHtml() throws Exception {
     int largeContentSize = BlobSoyData.MAX_FILE_SIZE + 1;
     repo.branch("master").commit().add("foo", generateContent(largeContentSize)).create();
@@ -144,7 +145,6 @@
       str[i] = (char) ('0' + (i % 78));
     }
     return new String(str);
->>>>>>> c16518b1
   }
 
   @Test
